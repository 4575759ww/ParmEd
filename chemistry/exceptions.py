"""
This module contains all of the exceptions that are used in the chemistry
package
"""

class ChemError(Exception):
    def __init__(self, msg='Error'):
        self.msg = msg
    def __str__(self):
        return self.msg

class APIError(Exception):
    """ Raised if the API is used incorrectly """

class ChemWarning(Warning):
    """ Base warning class """

class PDBError(ChemError):
    """ If there was a problem parsing a PDB file """

class PDBWarning(ChemWarning):
    """ A non-fatal error to indicate a problematic PDB file """

class ReadError(ChemError):
    """ Error when files cannot be properly read """

class MoleculeError(ChemError):
    """ Error when molecule is illegally defined """

class FileError(ChemError):
    """ Error when something illegal is done with files """

class FlagError(ChemError):
    """ Error when a FLAG is manipulated in readparm.amberParm """

class MaskError(ChemError):
    """ Error when a Mask is poorly formed """

class BondError(ChemError):
    """ This is what happens when you try to bond an atom to itself """

class AmberParmWarning(ChemWarning):
    """ If there is something that is non-fatal """

class AmberFormatWarning(ChemWarning):
    """ If there is something that is non-fatal """

class AmberParmError(ChemError):
    """ This is a generic AmberParmError """

class AmberParameterError(ChemError):
    """ If there is an error with parameters """

class AmberParameterWarning(ChemWarning):
    """ If there is a warning to be raised with parameters """

class MoleculeWarning(ChemWarning):
    """ This occurs when there's a problem determining molecularity """

class DihedralError(ChemError):
    " This happens when we try to do disallowed things in the _Dihedral class "

class AmoebaParamFileError(ChemError):
    """ When a parameter file is incorrect """

class AmoebaParamFileWarning(ChemWarning):
    """ When a parameter file is incorrect """

class TinkerFileError(ChemError):
    """ Raised when one of the TINKER parsing routines hits a bad file """

class TinkerAnaloutError(TinkerFileError):
    """ When the analout file is not a valid format """

class TinkerKeyFileError(TinkerFileError):
    """ When a keyword control file is invalid """

class TinkerDynFileError(TinkerFileError):
    """ When a .dyn file is corrupt or badly formatted """

class CmapError(ChemError):
    """ If there is an error with a correction-map potential """

class OpenMMError(ChemError):
    """ If there's a problem making an OpenMM system """

class FormatError(ChemError):
    """ If there's a problem in formatting """

class AmoebaError(ChemError):
    """ If there's a problem with the AMOEBA force field """

class CreateInputError(ChemError):
    """ If there's a problem making a mdin input file """

class CharmmPSFError(ChemError):
    """ If there is a problem parsing CHARMM PSF files """

class SplitResidueWarning(ChemWarning):
    """ For if a residue with the same number but different names is split """

class ResidueError(ChemError):
    """ For when there are problems defining a residue """

class CharmmPSFWarning(ChemWarning):
    """ For non-fatal PSF parsing issues """

class CharmmFileError(ChemError):
    """ If there is a problem parsing CHARMM files """

class CharmmPsfEOF(ChemError):
    """ If we hit an end-of-file in parsing CHARMM files """

class MissingParameter(ChemError):
    """ If a parameter is missing from a database """

<<<<<<< HEAD
class GromacsFileError(ChemError):
    """ If there is a problem parsing GROMACS files """

class GromacsTopologyError(ChemError):
    """ If there is a problem parsing GROMACS topology files """

class GromacsTopologyWarning(ChemWarning):
    " If we are uncertain about something regarding the GROMACS topology file "
=======
class AnisouWarning(ChemWarning):
    """ If there was a problem parsing an ANISOU record """

class MissingParameterWarning(ChemWarning):
    """ If a type of parameter is missing, but you don't want it to be fatal """

class AmberOFFWarning(ChemWarning):
    """ For badly formatted OFF files... ugh """

class PdbxError(ChemError):
    """ Class for catching general errors with PDBx/mmCIF parsing """

class PdbxSyntaxError(ChemError):
    """ Class for catching errors in mmCIF/PDBx syntax """
    def __init__(self, lineNumber, text):
        Exception.__init__(self)
        self.lineNumber = lineNumber
        self.text = text

    def __str__(self):
        return "%%ERROR - [at line: %d] %s" % (self.lineNumber, self.text)

class CpinResidueError(ChemError):
    """ Error adding a residue to the CPIN file """

class CpinChargeWarning(ChemWarning):
    """ Bad charge definitions that are inconsistent with protonation states """

class CpinRefEneWarning(ChemWarning):
    """ If not all reference energies are properly pKa-adjusted """

class CpinInputWarning(ChemWarning):
    """ If there is a non-fatal problem with the input variables """

class CpinInputError(ChemError):
    """ If the user provides bad input """

class FormatNotFound(ChemError):
    """ If the file format does not have a registered parser with it """
>>>>>>> 8fe051ae
<|MERGE_RESOLUTION|>--- conflicted
+++ resolved
@@ -114,7 +114,6 @@
 class MissingParameter(ChemError):
     """ If a parameter is missing from a database """
 
-<<<<<<< HEAD
 class GromacsFileError(ChemError):
     """ If there is a problem parsing GROMACS files """
 
@@ -123,7 +122,7 @@
 
 class GromacsTopologyWarning(ChemWarning):
     " If we are uncertain about something regarding the GROMACS topology file "
-=======
+
 class AnisouWarning(ChemWarning):
     """ If there was a problem parsing an ANISOU record """
 
@@ -162,5 +161,4 @@
     """ If the user provides bad input """
 
 class FormatNotFound(ChemError):
-    """ If the file format does not have a registered parser with it """
->>>>>>> 8fe051ae
+    """ If the file format does not have a registered parser with it """